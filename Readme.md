# Build

`cargo build --release`

# Example

To generate a simple melody in G-Flat-Minor run the following.

`target/release/music_generator --scale-tonic Gb --scale-kind minor --output gen.wav AxBCxDExFGHxxGFxEDxCBA`

# Roadmap

<<<<<<< HEAD
- Implement an easy way to generate a type of JustIntonation for an arbitraty key.
=======
- Implement an easy way to generate a type of JustIntonation for an arbitraty instance of the Key struct.
- Remove assumption about 12-tone-system from the implementation of the Key struct and move it to the implementation of EqualTemperament.
- Modify the Temperament trait for easy use in the Key implementation such that no additional mapping is necessary.
>>>>>>> 7e0337e2
<|MERGE_RESOLUTION|>--- conflicted
+++ resolved
@@ -10,10 +10,6 @@
 
 # Roadmap
 
-<<<<<<< HEAD
-- Implement an easy way to generate a type of JustIntonation for an arbitraty key.
-=======
-- Implement an easy way to generate a type of JustIntonation for an arbitraty instance of the Key struct.
-- Remove assumption about 12-tone-system from the implementation of the Key struct and move it to the implementation of EqualTemperament.
-- Modify the Temperament trait for easy use in the Key implementation such that no additional mapping is necessary.
->>>>>>> 7e0337e2
+- [x] Remove assumption about 12-tone-system from the implementation of the Key struct and move it to the implementation of EqualTemperament.
+- Implement an easy way to generate a type of JustIntonation for an arbitrary instance of the Key struct.
+- Modify the Temperament trait for easy use in the Key implementation such that no additional mapping is necessary.